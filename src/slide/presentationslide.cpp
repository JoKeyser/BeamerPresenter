/*
 * This file is part of BeamerPresenter.
 * Copyright (C) 2019  stiglers-eponym

 * BeamerPresenter is free software: you can redistribute it and/or modify
 * it under the terms of the GNU General Public License as published by
 * the Free Software Foundation, either version 3 of the License, or
 * (at your option) any later version.

 * BeamerPresenter is distributed in the hope that it will be useful,
 * but WITHOUT ANY WARRANTY; without even the implied warranty of
 * MERCHANTABILITY or FITNESS FOR A PARTICULAR PURPOSE.  See the
 * GNU General Public License for more details.

 * You should have received a copy of the GNU General Public License
 * along with BeamerPresenter. If not, see <https://www.gnu.org/licenses/>.
 */

#include "presentationslide.h"

PresentationSlide::PresentationSlide(PdfDoc const*const document, PagePart const part, QWidget* parent) :
    DrawSlide(document, part, parent)
{
    seed = static_cast<unsigned int>(std::hash<std::string>{}(doc->getPath().split('/').last().toStdString()));
    connect(&timer, &QTimer::timeout, this, static_cast<void (PresentationSlide::*)()>(&PresentationSlide::repaint));
    timeoutTimer->setSingleShot(true);
    connect(timeoutTimer, &QTimer::timeout, this, &PresentationSlide::timeoutSignal);
    remainTimer.setSingleShot(true);
    connect(&remainTimer, &QTimer::timeout, this, &PresentationSlide::endAnimation);
}

PresentationSlide::~PresentationSlide()
{
    timer.stop();
    remainTimer.stop();
    timeoutTimer->stop();
    delete timeoutTimer;
    if (glitter != nullptr) {
        delete[] glitter;
        glitter = nullptr;
    }
}

void PresentationSlide::paintEvent(QPaintEvent*)
{
#ifdef DEBUG_PAINT_EVENTS
    qDebug() << "paint presentation slide";
#endif
    QPainter painter(this);
    if (remainTimer.isActive() && remainTimer.interval()>0 && this->paint != nullptr) {
        (this->*paint)(painter);
        pathOverlay->drawPointer(painter);
    }
    else {
        if (pagePart == RightHalf)
            painter.drawPixmap(shiftx + width(), shifty, pixmap);
        else
            painter.drawPixmap(shiftx, shifty, pixmap);
    }
}

void PresentationSlide::clearLists()
{
    MediaSlide::clearLists();
    qDeleteAll(undonePaths);
    undonePaths.clear();
}

void PresentationSlide::endAnimation()
{
#ifdef DEBUG_PAINT_EVENTS
    qDebug() << "end animation";
#endif
    stopAnimation();
    //pathOverlay->show();
    repaint();
    if (glitter != nullptr) {
        delete[] glitter;
        glitter = nullptr;
    }
    emit sendAdaptPage();
    pathOverlay->updatePathCache();
}

void PresentationSlide::stopAnimation()
{
    timeoutTimer->stop();
    timer.stop();
    remainTimer.stop();
    if (!changes.isNull())
        changes = QPixmap();
    if (!picinit.isNull())
        picinit = QPixmap();
    if (!picfinal.isNull())
        picfinal = QPixmap();
}

void PresentationSlide::setDuration()
{
    duration = page->duration(); // duration of the current page in s
    // For durations longer than the minimum animation delay: use the duration
    if (duration*1000 > minimumAnimationDelay) {
        timeoutTimer->start(int(1000*duration));
        if (duration < 0.5)
            update();
    }
    // For durations of approximately 0: use the minimum animation delay
    else if (duration > -1e-6) {
        timeoutTimer->start(minimumAnimationDelay);
        update();
    }
}

void PresentationSlide::disableTransitions()
{
    timer.stop();
    remainTimer.stop();
    transition_duration = -1;
    picinit = QPixmap();
    picfinal = QPixmap();
    changes = QPixmap();
}

void PresentationSlide::updateImages(int const oldPage)
{
    {
        picinit = QPixmap(size());
        QPainter painter;
        painter.begin(&picinit);
        if (shiftx > 0) {
            painter.fillRect(0, 0, shiftx, height(), QBrush(parentWidget()->palette().base()));
            painter.fillRect(shiftx + pixmap.width(), 0, shiftx+2, height(), QBrush(parentWidget()->palette().base()));
        }
        else if (shifty > 0) {
            painter.fillRect(0, 0, width(), shifty, QBrush(parentWidget()->palette().base()));
            painter.fillRect(0, shifty + pixmap.height(), width(), shifty+2, QBrush(parentWidget()->palette().base()));
        }
        painter.setRenderHint(QPainter::Antialiasing);
        painter.drawPixmap(shiftx, shifty, getPixmap(oldPage));
        pathOverlay->drawPaths(painter, doc->getLabel(oldPage), QRegion(rect()), true, false);
    }
    {
        picfinal = QPixmap(size());
        QPainter painter;
        painter.begin(&picfinal);
        if (shiftx > 0) {
            painter.fillRect(0, 0, shiftx, height(), QBrush(parentWidget()->palette().base()));
            painter.fillRect(shiftx + pixmap.width(), 0, shiftx+2, height(), QBrush(parentWidget()->palette().base()));
        }
        else if (shifty > 0) {
            painter.fillRect(0, 0, width(), shifty, QBrush(parentWidget()->palette().base()));
            painter.fillRect(0, shifty + pixmap.height(), width(), shifty+2, QBrush(parentWidget()->palette().base()));
        }
        painter.setRenderHint(QPainter::Antialiasing);
        painter.drawPixmap(shiftx, shifty, pixmap);
        if (pathOverlay->end_cache >= 0)
            painter.drawPixmap(0, 0, pathOverlay->pixpaths);
        pathOverlay->drawPaths(painter, page->label(), QRegion(rect()), false, false);
    }
}

void PresentationSlide::animate(int const oldPageIndex) {
#ifdef DEBUG_PAINT_EVENTS
    qDebug() << "presentation slide animate" << oldPageIndex << pageIndex;
#endif
    if (oldPageIndex != pageIndex)
        pathOverlay->resetCache();
    if (duration > -1e-6 && duration < .05) {
        if (transition_duration > 0)
            transition_duration = 0;
        update();
        return;
    }
    // transition_duration < 0 deactivates slide transitions.
    if (transition_duration < 0 || oldPageIndex == pageIndex) {
        remainTimer.start(0);
        return;
    }
    timer.stop();
    remainTimer.stop();
    if (pixmap.isNull()) {
        transition_duration = 0;
        remainTimer.start(0);
        return;
    }
    picwidth = quint16(pixmap.width());
    picheight = quint16(pixmap.height());

    /// Page transition for the current slide change.
    Poppler::PageTransition const* transition;
    // If we move forward: transition is the transition associated with the new page.
    if (oldPageIndex < pageIndex)
        transition = page->transition();
    // If we move backward: transition is the transition associated with the old page.
    else{
        Poppler::Page const* oldPage = doc->getPage(oldPageIndex);
        if (oldPage == nullptr)
            transition = nullptr;
        else
            transition = oldPage->transition();
    }
    if (transition == nullptr || transition->type() == Poppler::PageTransition::Replace) {
        transition_duration = 0;
        remainTimer.start(0);
        return;
    }
    transition_duration = static_cast<qint32>(1000*transition->durationReal());
    if (transition_duration < 5) {
        remainTimer.start(0);
        return;
    }
    updateImages(oldPageIndex);
    remainTimer.setInterval(transition_duration-2);
    switch (transition->type()) {
    case Poppler::PageTransition::Split:
#ifdef DEBUG_SLIDE_TRANSITIONS
        qDebug () << "Transition split";
#endif
        if (transition->alignment() == Poppler::PageTransition::Horizontal) {
            if ((oldPageIndex < pageIndex) ^ (transition->direction() == Poppler::PageTransition::Outward))
                paint = &PresentationSlide::paintSplitHI;
            else
                paint = &PresentationSlide::paintSplitHO;
        }
        else {
            if ((oldPageIndex < pageIndex) ^ (transition->direction() == Poppler::PageTransition::Outward))
                paint = &PresentationSlide::paintSplitVI;
            else
                paint = &PresentationSlide::paintSplitVO;
        }
        break;
    case Poppler::PageTransition::Blinds:
#ifdef DEBUG_SLIDE_TRANSITIONS
        qDebug () << "Transition blinds";
#endif
        if (transition->alignment() == Poppler::PageTransition::Horizontal)
            paint = &PresentationSlide::paintBlindsH;
        else
            paint = &PresentationSlide::paintBlindsV;
        break;
    case Poppler::PageTransition::Box:
#ifdef DEBUG_SLIDE_TRANSITIONS
        qDebug () << "Transition box";
#endif
        if ((oldPageIndex < pageIndex) ^ (transition->direction() == Poppler::PageTransition::Outward))
            paint = &PresentationSlide::paintBoxI;
        else
            paint = &PresentationSlide::paintBoxO;
        break;
    case Poppler::PageTransition::Wipe:
        {
#ifdef DEBUG_SLIDE_TRANSITIONS
        qDebug () << "Transition wipe" << transition->angle();
#endif
        int angle = (360 + 180*(oldPageIndex > pageIndex) + transition->angle()) % 360;
        if (angle < 45 || angle > 315)
            paint = &PresentationSlide::paintWipeRight;
        else if (angle < 135)
            paint = &PresentationSlide::paintWipeUp;
        else if (angle < 225)
            paint = &PresentationSlide::paintWipeLeft;
        else
            paint = &PresentationSlide::paintWipeDown;
        }
        break;
    case Poppler::PageTransition::Dissolve:
#ifdef DEBUG_SLIDE_TRANSITIONS
        qDebug () << "Transition dissolve";
#endif
        paint = &PresentationSlide::paintDissolve;
        break;
    case Poppler::PageTransition::Glitter:
#ifdef DEBUG_SLIDE_TRANSITIONS
        qDebug () << "Transition glitter";
#endif
        initGlitter();
        paint = &PresentationSlide::paintGlitter;
        break;
    case Poppler::PageTransition::Fly:
        {
#ifdef DEBUG_SLIDE_TRANSITIONS
        qDebug() << "Transition fly" << transition->angle() << transition->direction() << transition->isRectangular() << transition->scale();
#endif
        QImage oldimg, newimg;
        if ((oldPageIndex < pageIndex) ^ (transition->direction() == Poppler::PageTransition::Outward)) {
            oldimg = picinit.toImage();
            newimg = picfinal.toImage();
        }
        else {
            // The names are confusing, but remember that this is just the same as the "normal" fly transition with old and new image interchanged.
            newimg = picinit.toImage();
            oldimg = picfinal.toImage();
        }
        if (oldimg.size() != newimg.size())
            break;
        QImage alpha = QImage(size(), QImage::Format_Alpha8);
        alpha.fill(0);
        if (transition->isRectangular()) {
            // Find the smallest rectangle which includes all changes.
            int left=newimg.width(), right=0, top=newimg.height(), bottom=0;
            // get bottom
            for (int i=oldimg.height()-1; i>bottom; i--) {
                unsigned char const * const oldline = oldimg.constScanLine(i);
                unsigned char * const newline = newimg.scanLine(i);
                int j=0;
                for (; j<newimg.width(); j++) {
                    if (oldline[4*j] != newline[4*j] || oldline[4*j+1] != newline[4*j+1] || oldline[4*j+2] != newline[4*j+2]) {
                        bottom = i;
                        top = i;
                        left = j;
                        right = j;
                        break;
                    }
                }
            }
            // get top
            for (int i=0; i<top; i++) {
                unsigned char const * const oldline = oldimg.constScanLine(i);
                unsigned char * const newline = newimg.scanLine(i);
                int j=0;
                for (; j<newimg.width(); j++) {
                    if (oldline[4*j] != newline[4*j] || oldline[4*j+1] != newline[4*j+1] || oldline[4*j+2] != newline[4*j+2]) {
                        top = i;
                        if (left > j)
                            left = j;
                        else
                            right = j;
                        break;
                    }
                }
            }
            // get left and right
            for (int i=top; i<=bottom; i++) {
                unsigned char const * const oldline = oldimg.constScanLine(i);
                unsigned char * const newline = newimg.scanLine(i);
                int j=0;
                // get left
                for (; j<left; j++) {
                    if (oldline[4*j] != newline[4*j] || oldline[4*j+1] != newline[4*j+1] || oldline[4*j+2] != newline[4*j+2]) {
                        left = j;
                        break;
                    }
                }
                // get right
                for (j=right+1; j<newimg.width(); j++) {
                    if (oldline[4*j] != newline[4*j] || oldline[4*j+1] != newline[4*j+1] || oldline[4*j+2] != newline[4*j+2]) {
                        right = j;
                        break;
                    }
                }
            }
            for (int i=top; i<=bottom; i++) {
                unsigned char * const alphaline = alpha.scanLine(i);
                for (int j=left; j<=right; j++) {
                    alphaline[j] = 255;
                }
            }
        }
        else {
            double r, g, b, a;
            for (int i=0; i<oldimg.height(); i++) {
                unsigned char const * const oldline = oldimg.constScanLine(i);
                unsigned char * const newline = newimg.scanLine(i);
                unsigned char * const alphaline = alpha.scanLine(i);
                for (int j=0; j<oldimg.width(); j++) {
                    if (oldline[4*j] != newline[4*j] || oldline[4*j+1] != newline[4*j+1] || oldline[4*j+2] != newline[4*j+2]) {
                        // Do fancy transparency effects:
                        // Make the new pixels as transparent as possible while ensuring that the new page is given by adding the transparent new pixels to the old pixels.
                        // r := minimum alpha/255 required for the red channel
                        // g := minimum alpha/255 required for the green channel
                        // b := minimum alpha/255 required for the blue channel
                        r = oldline[4*j]   > newline[4*j]   ? 1. - static_cast<double>(newline[4*j]  )/oldline[4*j]   : static_cast<double>(newline[4*j]  -oldline[4*j]  )/(256-oldline[4*j]  );
                        g = oldline[4*j+1] > newline[4*j+1] ? 1. - static_cast<double>(newline[4*j+1])/oldline[4*j+1] : static_cast<double>(newline[4*j+1]-oldline[4*j+1])/(256-oldline[4*j+1]);
                        b = oldline[4*j+2] > newline[4*j+2] ? 1. - static_cast<double>(newline[4*j+2])/oldline[4*j+2] : static_cast<double>(newline[4*j+2]-oldline[4*j+2])/(256-oldline[4*j+2]);
                        // a := max(r, g, b) = minimum alpha/255 for the pixel
                        a = r > b ? (r > g ? r : g) : (b > g ? b : g);
                        alphaline[j]   = static_cast<unsigned char>(255.*a);
                        newline[4*j]   = static_cast<unsigned char>(.9999*(newline[4*j]   - oldline[4*j]  *(1.-a))/a);
                        newline[4*j+1] = static_cast<unsigned char>(.9999*(newline[4*j+1] - oldline[4*j+1]*(1.-a))/a);
                        newline[4*j+2] = static_cast<unsigned char>(.9999*(newline[4*j+2] - oldline[4*j+2]*(1.-a))/a);
                    }
                }
            }
        }
        newimg.setAlphaChannel(alpha);
        changes = QPixmap::fromImage(newimg);
        qint16 angle = (360 + 180*(oldPageIndex > pageIndex) + transition->angle()) % 360;
        if ((oldPageIndex < pageIndex) ^ (transition->direction() == Poppler::PageTransition::Outward)) {
            if (transition->scale() < .999999) {
                transition_duration = static_cast<qint32>(transition_duration/(1.-transition->scale()));
                remainTimer.setInterval(static_cast<int>((1-transition->scale())*transition_duration)-2);
            }
            if (angle < 45 || angle > 315)
                paint = &PresentationSlide::paintFlyInRight;
            else if (angle < 135)
                paint = &PresentationSlide::paintFlyInUp;
            else if (angle < 225)
                paint = &PresentationSlide::paintFlyInLeft;
            else
                paint = &PresentationSlide::paintFlyInDown;
        }
        else {
            if (transition->scale() < .999999)
                virtual_transition_duration = static_cast<int>(transition_duration/(1.-transition->scale()));
            else
                virtual_transition_duration = transition_duration;
            if (angle < 45 || angle > 315)
                paint = &PresentationSlide::paintFlyOutRight;
            else if (angle < 135)
                paint = &PresentationSlide::paintFlyOutUp;
            else if (angle < 225)
                paint = &PresentationSlide::paintFlyOutLeft;
            else
                paint = &PresentationSlide::paintFlyOutDown;
        }
        }
        break;
    case Poppler::PageTransition::Push:
        {
#ifdef DEBUG_SLIDE_TRANSITIONS
        qDebug () << "Transition push" << transition->angle();
#endif
        qint16 angle = (360 + 180*(oldPageIndex > pageIndex) + transition->angle()) % 360;
        if (angle < 45 || angle > 315)
            paint = &PresentationSlide::paintPushRight;
        else if (angle < 135)
            paint = &PresentationSlide::paintPushUp;
        else if (angle < 225)
            paint = &PresentationSlide::paintPushLeft;
        else
            paint = &PresentationSlide::paintPushDown;
        }
        break;
    case Poppler::PageTransition::Cover:
        {
#ifdef DEBUG_SLIDE_TRANSITIONS
        qDebug () << "Transition cover" << transition->angle();
#endif
        qint16 angle = (360 + transition->angle()) % 360;
        if (oldPageIndex < pageIndex) {
            if (angle < 45 || angle > 315)
                paint = &PresentationSlide::paintCoverRight;
            else if (angle < 135)
                paint = &PresentationSlide::paintCoverUp;
            else if (angle < 225)
                paint = &PresentationSlide::paintCoverLeft;
            else
                paint = &PresentationSlide::paintCoverDown;
        }
        else {
            angle = (angle + 180) % 360;
            if (angle < 45 || angle > 315)
                paint = &PresentationSlide::paintUncoverRight;
            else if (angle < 135)
                paint = &PresentationSlide::paintUncoverUp;
            else if (angle < 225)
                paint = &PresentationSlide::paintUncoverLeft;
            else
                paint = &PresentationSlide::paintUncoverDown;
        }
        }
        break;
    case Poppler::PageTransition::Uncover:
        {
#ifdef DEBUG_SLIDE_TRANSITIONS
        qDebug () << "Transition uncover" << transition->angle();
#endif
        qint16 angle = (360 + 180*(oldPageIndex > pageIndex) + transition->angle()) % 360;
        if (oldPageIndex < pageIndex) {
            if (angle < 45 || angle > 315)
                paint = &PresentationSlide::paintUncoverRight;
            else if (angle < 135)
                paint = &PresentationSlide::paintUncoverUp;
            else if (angle < 225)
                paint = &PresentationSlide::paintUncoverLeft;
            else
                paint = &PresentationSlide::paintUncoverDown;
        }
        else {
            if (angle < 45 || angle > 315)
                paint = &PresentationSlide::paintCoverRight;
            else if (angle < 135)
                paint = &PresentationSlide::paintCoverUp;
            else if (angle < 225)
                paint = &PresentationSlide::paintCoverLeft;
            else
                paint = &PresentationSlide::paintCoverDown;
        }
        }
        break;
    case Poppler::PageTransition::Fade:
#ifdef DEBUG_SLIDE_TRANSITIONS
        qDebug () << "Transition fade";
#endif
        paint = &PresentationSlide::paintFade;
        break;
    default:
        transition_duration = 0;
        remainTimer.start(0);
        return;
    }
    emit requestUpdateNotes(pageIndex, false);
    remainTimer.start();
    timer.start(0);
    //pathOverlay->hide();
}

void PresentationSlide::paintWipeUp(QPainter& painter)
{
    int const split = shifty + remainTimer.remainingTime()*picheight/transition_duration;
    painter.drawPixmap(0, split, picfinal, 0, split, -1, -1);
    if (split > 0)
<<<<<<< HEAD
        painter.drawPixmap(0, 0, picinit, 0, 0, 0, split);
=======
        painter.drawPixmap(0, 0, picinit, 0, 0, -1, split);
>>>>>>> 42622e40
}

void PresentationSlide::paintWipeDown(QPainter& painter)
{
    int const split = shifty + (transition_duration - remainTimer.remainingTime())*picheight/transition_duration;
    painter.drawPixmap(0, split, picinit, 0, split, -1, -1);
    if (split > 0)
<<<<<<< HEAD
        painter.drawPixmap(0, 0, picfinal, 0, 0, 0, split);
=======
        painter.drawPixmap(0, 0, picfinal, 0, 0, -1, split);
>>>>>>> 42622e40
}

void PresentationSlide::paintWipeLeft(QPainter& painter)
{
    int const split = shiftx + remainTimer.remainingTime()*picwidth/transition_duration;
    painter.drawPixmap(split, 0, picfinal, split, 0, -1, -1);
    if (split > 0)
        painter.drawPixmap(0, 0, picinit, 0, 0, split, -1);
}

void PresentationSlide::paintWipeRight(QPainter& painter)
{
    int const split = shiftx + (transition_duration - remainTimer.remainingTime())*picwidth/transition_duration;
    painter.drawPixmap(split, 0, picinit, split, 0, -1, -1);
    if (split > 0)
        painter.drawPixmap(0, 0, picfinal, 0, 0, split, -1);
}

void PresentationSlide::paintBlindsV(QPainter& painter)
{
    int width = (picwidth*(transition_duration - remainTimer.remainingTime()))/(n_blinds*transition_duration);
    if (width < 1)
        width = 1;
    painter.drawPixmap(0, 0, picinit);
    int const n = this->width()*n_blinds/picwidth;
    for (int i=0; i<n; i++)
        painter.drawPixmap(i*picwidth/n_blinds, 0, picfinal, i*picwidth/n_blinds, 0, width, -1);
}

void PresentationSlide::paintBlindsH(QPainter& painter)
{
    int height = (picheight*(transition_duration - remainTimer.remainingTime()))/(n_blinds*transition_duration);
    if (height < 1)
        height = 1;
    painter.drawPixmap(0, 0, picinit);
    int const n = this->height()*n_blinds/picheight;
    for (int i=0; i<n; i++)
        painter.drawPixmap(0, i*picheight/n_blinds, picfinal, 0, i*picheight/n_blinds, -1, height);
}

void PresentationSlide::paintBoxO(QPainter& painter)
{
    int const w = ((transition_duration - remainTimer.remainingTime())*picwidth)/transition_duration;
    int const h = ((transition_duration - remainTimer.remainingTime())*picheight)/transition_duration;
    painter.drawPixmap(0, 0, picinit);
    if (w != 0 && h != 0)
        painter.drawPixmap((width()-w)/2, (height()-h)/2, picfinal, (width()-w)/2, (height()-h)/2, w, h);
}

void PresentationSlide::paintBoxI(QPainter& painter)
{
    int const w = ((transition_duration - remainTimer.remainingTime())*picwidth)/transition_duration;
    int const h = ((transition_duration - remainTimer.remainingTime())*picheight)/transition_duration;
    painter.drawPixmap(0, 0, picfinal);
    if (w != picwidth && h != picheight)
        painter.drawPixmap(shiftx+w/2, shifty+h/2, picinit, shiftx+w/2, shifty+h/2, picwidth-w, picheight-h);
}

void PresentationSlide::paintSplitHO(QPainter& painter)
{
    int const h = ((transition_duration - remainTimer.remainingTime())*picheight)/transition_duration;
    painter.drawPixmap(0, 0, picinit, 0, 0, -1, (height()-h)/2+1);
<<<<<<< HEAD
    painter.drawPixmap(0, (height()-h)/2, picfinal, 0, (height()-h)/2, -1, h);
    painter.drawPixmap(0, (height()+h)/2, picinit,  0, (height()+h)/2, -1, (height()-h)/2+1);
=======
    painter.drawPixmap(0, (height()+h)/2, picinit,  0, (height()+h)/2, -1, (height()-h)/2+1);
    if (h > 0)
        painter.drawPixmap(0, (height()-h)/2, picfinal, 0, (height()-h)/2, -1, h);
>>>>>>> 42622e40
}

void PresentationSlide::paintSplitVO(QPainter& painter)
{
    int const w = ((transition_duration - remainTimer.remainingTime())*picwidth)/transition_duration;
    painter.drawPixmap(0, 0, picinit, 0, 0, (width()-w)/2+1, -1);
<<<<<<< HEAD
    painter.drawPixmap((width()-w)/2, 0, picfinal, (width()-w)/2, 0, w, -1);
    painter.drawPixmap((width()+w)/2, 0, picinit,  (width()+w)/2, 0, (width()-w)/2+1, -1);
=======
    painter.drawPixmap((width()+w)/2, 0, picinit,  (width()+w)/2, 0, (width()-w)/2+1, -1);
    if (w > 0)
        painter.drawPixmap((width()-w)/2, 0, picfinal, (width()-w)/2, 0, w, -1);
>>>>>>> 42622e40
}

void PresentationSlide::paintSplitHI(QPainter& painter)
{
    int const h = remainTimer.remainingTime()*picheight/transition_duration;
    painter.drawPixmap(0, 0, picfinal, 0, 0, -1, (height()-h)/2+1);
<<<<<<< HEAD
    painter.drawPixmap(0, (height()-h)/2, picinit,  0, (height()-h)/2, -1, h);
    painter.drawPixmap(0, (height()+h)/2, picfinal, 0, (height()+h)/2, -1, (height()-h)/2+1);
=======
    painter.drawPixmap(0, (height()+h)/2, picfinal, 0, (height()+h)/2, -1, (height()-h)/2+1);
    if (h > 0)
        painter.drawPixmap(0, (height()-h)/2, picinit,  0, (height()-h)/2, -1, h);
>>>>>>> 42622e40
}

void PresentationSlide::paintSplitVI(QPainter& painter)
{
    int const w = remainTimer.remainingTime()*picwidth/transition_duration;
    painter.drawPixmap(0, 0, picfinal, 0, 0, (width()-w)/2+1, -1);
<<<<<<< HEAD
    painter.drawPixmap((width()-w)/2, 0, picinit,  (width()-w)/2, 0, w, -1);
    painter.drawPixmap((width()+w)/2, 0, picfinal, (width()+w)/2, 0, (width()-w)/2+1, -1);
=======
    painter.drawPixmap((width()+w)/2, 0, picfinal, (width()+w)/2, 0, (width()-w)/2+1, -1);
    if (w > 0)
        painter.drawPixmap((width()-w)/2, 0, picinit,  (width()-w)/2, 0, w, -1);
>>>>>>> 42622e40
}

void PresentationSlide::paintDissolve(QPainter& painter)
{
    painter.setOpacity(static_cast<double>(remainTimer.remainingTime())/transition_duration);
    painter.drawPixmap(0, 0, picinit);
    painter.setOpacity(static_cast<double>((transition_duration - remainTimer.remainingTime()))/transition_duration);
    painter.drawPixmap(0, 0, picfinal);
}

void PresentationSlide::paintGlitter(QPainter& painter)
{
    if (glitter == nullptr)
        return;
    qint32 const n = width()*height()/glitterpixel, w = width()/glitterpixel;
    qint16 const steps = qint16((nglitter*(transition_duration - remainTimer.remainingTime()))/transition_duration);
    painter.drawPixmap(0, 0, picinit);
    for (qint16 j=0; j<steps; j++) {
        for (qint32 i=glitter[j]%nglitter; i<n; i+=nglitter) {
            painter.drawPixmap(glitterpixel*(i%w), glitterpixel*(i/w), picfinal, glitterpixel*(i%w), glitterpixel*(i/w), glitterpixel, glitterpixel);
        }
    }
}

void PresentationSlide::initGlitter()
{
    unsigned int seed = this->seed + static_cast<unsigned int>(pageIndex+transition_duration);
    if (glitter != nullptr)
        delete[] glitter;
    glitter = new quint16[nglitter];
    for (quint16 i=0; i<nglitter; i++)
        glitter[i] = i;
    std::shuffle(glitter, glitter+nglitter, std::default_random_engine(seed));
}

void PresentationSlide::setGlitterSteps(quint16 const number)
{
    if (glitter != nullptr) {
        delete[] glitter;
        glitter = nullptr;
    }
    nglitter = number;
}

void PresentationSlide::paintFlyInUp(QPainter& painter)
{
    int const split = ((transition_duration - remainTimer.remainingTime())*height())/transition_duration;
    painter.drawPixmap(0, 0, picinit);
    if (split != 0)
        painter.drawPixmap(0, height()-split, changes, 0, 0, -1, split);
}

void PresentationSlide::paintFlyInDown(QPainter& painter)
{
    int const split = remainTimer.remainingTime()*height()/transition_duration;
    painter.drawPixmap(0, 0, picinit);
    painter.drawPixmap(0, 0, changes, 0, split, -1, -1);
}

void PresentationSlide::paintFlyInLeft(QPainter& painter)
{
    int const split = remainTimer.remainingTime()*width()/transition_duration;
    painter.drawPixmap(0, 0, picinit);
    painter.drawPixmap(split, 0, changes, 0, 0, -1, -1);
}

void PresentationSlide::paintFlyInRight(QPainter& painter)
{
    int const split = remainTimer.remainingTime()*width()/transition_duration;
    painter.drawPixmap(0, 0, picinit);
    painter.drawPixmap(0, 0, changes, split, 0, -1, -1);
}

void PresentationSlide::paintFlyOutUp(QPainter& painter)
{
    int const split = ((transition_duration - remainTimer.remainingTime())*height())/virtual_transition_duration;
    painter.drawPixmap(0, 0, picfinal);
    painter.drawPixmap(0, 0, changes, 0, split, -1, -1);
}

void PresentationSlide::paintFlyOutDown(QPainter& painter)
{
    int const split = ((transition_duration - remainTimer.remainingTime())*height())/virtual_transition_duration;
    painter.drawPixmap(0, 0, picfinal);
    painter.drawPixmap(0, split, changes, 0, 0, -1, -1);
}

void PresentationSlide::paintFlyOutRight(QPainter& painter)
{
    int const split = ((transition_duration - remainTimer.remainingTime())*width())/virtual_transition_duration;
    painter.drawPixmap(0, 0, picfinal);
    painter.drawPixmap(split, 0, changes, 0, 0, -1, -1);
}

void PresentationSlide::paintFlyOutLeft(QPainter& painter)
{
    int const split = ((transition_duration - remainTimer.remainingTime())*width())/virtual_transition_duration;
    painter.drawPixmap(0, 0, picfinal);
    painter.drawPixmap(0, 0, changes, split, 0, -1, -1);
}

void PresentationSlide::paintPushUp(QPainter& painter)
{
    int const split = remainTimer.remainingTime()*picheight/transition_duration;
    if (split + shifty >= 0)
        painter.drawPixmap(0, 0, picinit, 0, picheight-split, 0, split+shifty+1);
    painter.drawPixmap(0, split+shifty, picfinal, 0, shifty, -1, -1);
}

void PresentationSlide::paintPushDown(QPainter& painter)
{
    int const split = remainTimer.remainingTime()*picheight/transition_duration;
    painter.drawPixmap(0, picheight-split, picinit, 0, 0, -1, -1);
    if (split < picheight + shifty)
        painter.drawPixmap(0, 0, picfinal, 0, split, -1, picheight+shifty-split);
}

void PresentationSlide::paintPushLeft(QPainter& painter)
{
    int const split = remainTimer.remainingTime()*picwidth/transition_duration;
    if (split + shiftx >= 0)
        painter.drawPixmap(0, 0, picinit, picwidth-split, 0, split+shiftx+1, -1);
    painter.drawPixmap(split+shiftx, 0, picfinal, shiftx, 0, -1, -1);
}

void PresentationSlide::paintPushRight(QPainter& painter)
{
    int const split = remainTimer.remainingTime()*picwidth/transition_duration;
    painter.drawPixmap(picwidth-split, 0, picinit, 0, 0, -1, -1);
    if (shiftx+picwidth > split)
        painter.drawPixmap(0, 0, picfinal, split, 0, picwidth+shiftx-split, -1);
}

void PresentationSlide::paintCoverUp(QPainter& painter)
{
    int const split = remainTimer.remainingTime()*picheight/transition_duration;
    if (shifty+split > 0)
        painter.drawPixmap(0, 0, picinit, 0, 0, -1, shifty+split);
    painter.drawPixmap(0, shifty+split, picfinal, 0, shifty, -1, -1);
}

void PresentationSlide::paintCoverDown(QPainter& painter)
{
    int const split = remainTimer.remainingTime()*picheight/transition_duration;
    painter.drawPixmap(0, shifty+picheight-split, picinit, 0, shifty+picheight-split, -1, -1);
    if (shifty+picheight > split)
        painter.drawPixmap(0, 0, picfinal, 0, split, -1, shifty+picheight-split);
}

void PresentationSlide::paintCoverLeft(QPainter& painter)
{
    int const split = remainTimer.remainingTime()*picwidth/transition_duration;
    if (shiftx+split > 0)
        painter.drawPixmap(0, 0, picinit, 0, 0, shiftx+split, -1);
    painter.drawPixmap(shiftx+split, 0, picfinal, shiftx, 0, -1, -1);
}

void PresentationSlide::paintCoverRight(QPainter& painter)
{
    int const split = remainTimer.remainingTime()*picwidth/transition_duration;
    painter.drawPixmap(shiftx+picwidth-split, 0, picinit, shiftx+picwidth-split, 0, -1, -1);
    if (shiftx+picwidth > split)
        painter.drawPixmap(0, 0, picfinal, shiftx+split, 0, shiftx+picwidth-split, -1);
}

void PresentationSlide::paintUncoverDown(QPainter& painter)
{
    int const split = remainTimer.remainingTime()*picheight/transition_duration;
    painter.drawPixmap(0, shifty+picheight-split, picinit, 0, shifty, -1, -1);
    if (shifty+picheight > split)
        painter.drawPixmap(0, 0, picfinal, 0, 0, -1, shifty+picheight-split);
}

void PresentationSlide::paintUncoverUp(QPainter& painter)
{
    int const split = remainTimer.remainingTime()*picheight/transition_duration;
    if (shifty+split > 0)
        painter.drawPixmap(0, 0, picinit, 0, picheight-split, -1, shifty+split);
    painter.drawPixmap(0, shifty+split, picfinal, 0, shifty+split, -1, -1);
}

void PresentationSlide::paintUncoverRight(QPainter& painter)
{
    int const split = remainTimer.remainingTime()*picwidth/transition_duration;
    painter.drawPixmap(shiftx+picwidth-split, 0, picinit, shiftx, 0, -1, -1);
    if (shiftx+picwidth > split)
        painter.drawPixmap(0, 0, picfinal, 0, 0, shiftx+picwidth-split, -1);
}

void PresentationSlide::paintUncoverLeft(QPainter& painter)
{
    int const split = remainTimer.remainingTime()*picwidth/transition_duration;
    if (shiftx+split > 0)
        painter.drawPixmap(0, 0, picinit, picwidth-split, 0, shiftx+split, -1);
    painter.drawPixmap(shiftx+split, 0, picfinal, shiftx+split, 0, -1, -1);
}

void PresentationSlide::paintFade(QPainter& painter)
{
    painter.drawPixmap(0, 0, picinit);
    painter.setOpacity(static_cast<double>((transition_duration - remainTimer.remainingTime()))/transition_duration);
    painter.drawPixmap(0, 0, picfinal);
}<|MERGE_RESOLUTION|>--- conflicted
+++ resolved
@@ -510,11 +510,7 @@
     int const split = shifty + remainTimer.remainingTime()*picheight/transition_duration;
     painter.drawPixmap(0, split, picfinal, 0, split, -1, -1);
     if (split > 0)
-<<<<<<< HEAD
-        painter.drawPixmap(0, 0, picinit, 0, 0, 0, split);
-=======
         painter.drawPixmap(0, 0, picinit, 0, 0, -1, split);
->>>>>>> 42622e40
 }
 
 void PresentationSlide::paintWipeDown(QPainter& painter)
@@ -522,11 +518,7 @@
     int const split = shifty + (transition_duration - remainTimer.remainingTime())*picheight/transition_duration;
     painter.drawPixmap(0, split, picinit, 0, split, -1, -1);
     if (split > 0)
-<<<<<<< HEAD
-        painter.drawPixmap(0, 0, picfinal, 0, 0, 0, split);
-=======
         painter.drawPixmap(0, 0, picfinal, 0, 0, -1, split);
->>>>>>> 42622e40
 }
 
 void PresentationSlide::paintWipeLeft(QPainter& painter)
@@ -589,56 +581,36 @@
 {
     int const h = ((transition_duration - remainTimer.remainingTime())*picheight)/transition_duration;
     painter.drawPixmap(0, 0, picinit, 0, 0, -1, (height()-h)/2+1);
-<<<<<<< HEAD
-    painter.drawPixmap(0, (height()-h)/2, picfinal, 0, (height()-h)/2, -1, h);
-    painter.drawPixmap(0, (height()+h)/2, picinit,  0, (height()+h)/2, -1, (height()-h)/2+1);
-=======
     painter.drawPixmap(0, (height()+h)/2, picinit,  0, (height()+h)/2, -1, (height()-h)/2+1);
     if (h > 0)
         painter.drawPixmap(0, (height()-h)/2, picfinal, 0, (height()-h)/2, -1, h);
->>>>>>> 42622e40
 }
 
 void PresentationSlide::paintSplitVO(QPainter& painter)
 {
     int const w = ((transition_duration - remainTimer.remainingTime())*picwidth)/transition_duration;
     painter.drawPixmap(0, 0, picinit, 0, 0, (width()-w)/2+1, -1);
-<<<<<<< HEAD
-    painter.drawPixmap((width()-w)/2, 0, picfinal, (width()-w)/2, 0, w, -1);
-    painter.drawPixmap((width()+w)/2, 0, picinit,  (width()+w)/2, 0, (width()-w)/2+1, -1);
-=======
     painter.drawPixmap((width()+w)/2, 0, picinit,  (width()+w)/2, 0, (width()-w)/2+1, -1);
     if (w > 0)
         painter.drawPixmap((width()-w)/2, 0, picfinal, (width()-w)/2, 0, w, -1);
->>>>>>> 42622e40
 }
 
 void PresentationSlide::paintSplitHI(QPainter& painter)
 {
     int const h = remainTimer.remainingTime()*picheight/transition_duration;
     painter.drawPixmap(0, 0, picfinal, 0, 0, -1, (height()-h)/2+1);
-<<<<<<< HEAD
-    painter.drawPixmap(0, (height()-h)/2, picinit,  0, (height()-h)/2, -1, h);
-    painter.drawPixmap(0, (height()+h)/2, picfinal, 0, (height()+h)/2, -1, (height()-h)/2+1);
-=======
     painter.drawPixmap(0, (height()+h)/2, picfinal, 0, (height()+h)/2, -1, (height()-h)/2+1);
     if (h > 0)
         painter.drawPixmap(0, (height()-h)/2, picinit,  0, (height()-h)/2, -1, h);
->>>>>>> 42622e40
 }
 
 void PresentationSlide::paintSplitVI(QPainter& painter)
 {
     int const w = remainTimer.remainingTime()*picwidth/transition_duration;
     painter.drawPixmap(0, 0, picfinal, 0, 0, (width()-w)/2+1, -1);
-<<<<<<< HEAD
-    painter.drawPixmap((width()-w)/2, 0, picinit,  (width()-w)/2, 0, w, -1);
-    painter.drawPixmap((width()+w)/2, 0, picfinal, (width()+w)/2, 0, (width()-w)/2+1, -1);
-=======
     painter.drawPixmap((width()+w)/2, 0, picfinal, (width()+w)/2, 0, (width()-w)/2+1, -1);
     if (w > 0)
         painter.drawPixmap((width()-w)/2, 0, picinit,  (width()-w)/2, 0, w, -1);
->>>>>>> 42622e40
 }
 
 void PresentationSlide::paintDissolve(QPainter& painter)
