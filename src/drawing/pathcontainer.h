--- conflicted
+++ resolved
@@ -145,20 +145,12 @@
 
     /// Iterator over current paths.
     /// @see cend()
-<<<<<<< HEAD
-    QList<std::shared_ptr<QGraphicsItem>>::const_iterator cbegin() const noexcept
-=======
-    QList<QGraphicsItem*>::const_iterator begin() const noexcept
->>>>>>> 694b399e
+    QList<std::shared_ptr<QGraphicsItem>>::const_iterator begin() const noexcept
     {return paths.cbegin();}
 
     /// End of iterator over current paths.
     /// @see cbegin()
-<<<<<<< HEAD
-    QList<std::shared_ptr<QGraphicsItem>>::const_iterator cend() const noexcept
-=======
-    QList<QGraphicsItem*>::const_iterator end() const noexcept
->>>>>>> 694b399e
+    QList<std::shared_ptr<QGraphicsItem>>::const_iterator end() const noexcept
     {return paths.cend();}
 
     /// Clear history such that only n undo steps are possible.
